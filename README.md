--- conflicted
+++ resolved
@@ -43,8 +43,6 @@
 
 ## Release Notes
 
-<<<<<<< HEAD
-=======
 ### 2.0.0
 
 Big update of the inner design of extension. Now MagentoWizard indexes all extentions, themes, libraries in the workspace after the launch
@@ -52,7 +50,6 @@
 Magento Wizard now better supports many Magento roots in different workspace folders, also you can override location of the Magento root in settings.
 Also support for `Go to Defintion` function for class names and templates in XML layout files was added.
 
->>>>>>> b925ebd7
 ### 1.3.2
 
 Added option to select the existing XML file to convert when using the 'Generate Catalog' command.
