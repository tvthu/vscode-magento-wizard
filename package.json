{
    "name": "vscode-magento-wizard",
    "repository": {
        "url": "https://github.com/viperet/vscode-magento-wizard",
        "type": "git"
    },
    "bugs": {
        "url": "https://github.com/viperet/vscode-magento-wizard/issues",
        "email": "viperet@gmail.com"
    },
    "publisher": "viperet",
    "displayName": "MagentoWizard",
    "description": "Will ease life of the Magento 2 developer by automating some repeating tasks, like injecting dependency",
    "version": "1.2.5",
    "extensionKind": "workspace",
    "preview": true,
    "category": "Other",
    "icon": "images/magento-wizard-logo.png",
    "engines": {
        "vscode": "^1.38.0"
    },
    "categories": [
        "Other"
    ],
    "activationEvents": [
        "onCommand:magentowizard.newExtension",
        "onCommand:magentowizard.injectDependency",
        "onCommand:magentowizard.addObserver",
<<<<<<< HEAD
        "onCommand:magentowizard.pluginObserver",
        "onCommand:magentowizard.generateCatalog",
=======
        "onCommand:magentowizard.addPlugin",
>>>>>>> 4b9164a7
        "workspaceContains:/app/etc/env.php",
        "workspaceContains:/app/etc/di.xml"
    ],
    "main": "./dist/extension.js",
    "contributes": {
        "configuration": [
            {
                "title": "MagentoWizard",
                "properties": {
                    "magentoWizard.tasks.php": {
                        "type": "string",
                        "default": "php",
                        "description": "Path to PHP binary",
                        "scope": "resource"
                    },
                    "magentoWizard.tasks.user": {
                        "type": "string",
                        "default": "",
                        "markdownDescription": "Magento file system owner user, see [Overview of ownership and permissions](https://devdocs.magento.com/guides/v2.3/install-gde/prereq/file-sys-perms-over.html) for details. Current user will be used if empty.",
                        "scope": "resource"
                    }
                }
            }
        ],
        "commands": [
            {
                "command": "magentowizard.newExtension",
                "title": "MagentoWizard: Create a new extension"
            },
            {
                "command": "magentowizard.injectDependency",
                "title": "MagentoWizard: Inject Dependency"
            },
            {
                "command": "magentowizard.addObserver",
                "title": "MagentoWizard: Add Observer"
            },
            {
                "command": "magentowizard.addPlugin",
                "title": "MagentoWizard: Add Plugin"
            },
            {
                "command": "magentowizard.generateCatalog",
                "title": "MagentoWizard: Generate XML Catalog"
            }
        ],
        "taskDefinitions": [
            {
                "type": "magento",
                "required": [
                    "command"
                ],
                "properties": {
                    "command": {
                        "type": "string",
                        "description": "bin/magento command to run"
                    },
                    "args": {
                        "type": "array",
                        "description": "Optional command arguments"
                    }
                }
            }
        ],
        "problemMatchers": [
            {
                "name": "magento",
                "label": "Magento",
                "applyTo": "allDocuments",
                "severity": "error",
                "source": "bin/magento",
                "fileLocation": "absolute",
                "pattern": {
                    "regexp": "PHP Parse error:  (.+?) in (.+?) on line (\\d+)()",
                    "file": 2,
                    "line": 3,
                    "column": 4,
                    "message": 1
                }
            }
        ]
    },
    "scripts": {
        "_vscode:prepublish": "npm run compile",
        "compile": "tsc -p ./",
        "watch": "tsc -watch -p ./",
        "pretest": "npm run compile",
        "test": "node ./out/test/runTest.js",
        "vscode:prepublish": "webpack --mode production",
        "webpack": "webpack --mode development",
        "webpack-dev": "webpack --mode development --watch",
        "test-compile": "tsc -p ./"
    },
    "devDependencies": {
        "@icetee/handlebars-loader": "^1.6.0",
        "@types/glob": "^7.1.1",
        "@types/mocha": "^5.2.6",
        "@types/node": "^10.12.21",
        "@types/vscode": "^1.38.0",
        "glob": "^7.1.4",
        "handlebars": "^4.3.1",
        "mocha": "^6.1.4",
        "ts-loader": "^6.1.2",
        "tslint": "^5.12.1",
        "typescript": "^3.3.1",
        "vscode-test": "^1.2.0",
        "webpack": "^4.41.0",
        "webpack-cli": "^3.3.9"
    },
    "dependencies": {
        "case": "^1.6.2",
        "node-cache": "^5.0.0",
        "php-parser": "^3.0.0-prerelease.9",
        "xml-js": "^1.6.11"
    }
}<|MERGE_RESOLUTION|>--- conflicted
+++ resolved
@@ -26,12 +26,8 @@
         "onCommand:magentowizard.newExtension",
         "onCommand:magentowizard.injectDependency",
         "onCommand:magentowizard.addObserver",
-<<<<<<< HEAD
-        "onCommand:magentowizard.pluginObserver",
         "onCommand:magentowizard.generateCatalog",
-=======
         "onCommand:magentowizard.addPlugin",
->>>>>>> 4b9164a7
         "workspaceContains:/app/etc/env.php",
         "workspaceContains:/app/etc/di.xml"
     ],
@@ -50,7 +46,7 @@
                     "magentoWizard.tasks.user": {
                         "type": "string",
                         "default": "",
-                        "markdownDescription": "Magento file system owner user, see [Overview of ownership and permissions](https://devdocs.magento.com/guides/v2.3/install-gde/prereq/file-sys-perms-over.html) for details. Current user will be used if empty.",
+                        "markdownDescription": "Magento file system owner user, see [Overview of ownership and permissions](https://devdocs.magento.com/guides/v2.3/install-gde/prereq/file-sys-perms-over.html) for details. MagentoWizard uses `sudo -u <username> bin/magento`, so you should [configure your system](https://github.com/viperet/vscode-magento-wizard/wiki/Allow-sudo-to-run-commands-as-certain-user-without-password) to allow sudo without asking a password.  Current user will be used if empty.",
                         "scope": "resource"
                     }
                 }
