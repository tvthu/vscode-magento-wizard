import * as vscode from 'vscode';
import createQuickPickCustom, { QuickPickCustomOptons } from './quickPickCustom';
import createWorkspacePick from './workspaceFolderPick';
import magento, { ExtensionInfo, ExtentionKind }  from './magento';
import createExtension from './actions/createExtension';
import injectDependency from './actions/injectDependency';
import addObserver from './actions/addObserver';
import addPlugin from './actions/addPlugin';
import addCRUD from './actions/addCRUD';
import generateCatalog from './actions/generateCatalog';
import Php, { ClassMethod, MethodVisibility } from './php';
import { MagentoTaskProvider } from './actions/magentoTaskProvider';
import { definitionProvider } from './actions/definitionProvider';
import { completionProvider } from './actions/completionProvider';
import Indexer from './indexer';
import * as output from './output';
import * as Case from 'case';
<<<<<<< HEAD
import * as _ from 'lodash';
=======
import * as semver from 'semver';
>>>>>>> ac699988

export function activate(context: vscode.ExtensionContext) {

    async function getWorkspaceFolder(): Promise <vscode.WorkspaceFolder | undefined> {
        if (vscode.workspace.workspaceFolders) {
            let magentoFolders = [];
            for(let workspaceFolder of vscode.workspace.workspaceFolders) {
                if (!magento.indexer[workspaceFolder.uri.fsPath]) {
                    magento.indexer[workspaceFolder.uri.fsPath] = new Indexer(context, workspaceFolder);
                }
                if (await magento.indexer[workspaceFolder.uri.fsPath].magentoRoot) {
                    magentoFolders.push(workspaceFolder);
                }
            }
            if (magentoFolders.length === 1) {
                return magentoFolders[0];
            }

            return createWorkspacePick(magentoFolders, { title: 'Select workspace folder' });
        } else {
            // no workspace folders
            return undefined;
        }
    }

    async function getVendorExtension(options?: QuickPickCustomOptons): Promise<ExtensionInfo | undefined> {
        if (!options) {
            options = {};
        }
        options.step = options.step || 1;
        options.totalSteps = options.totalSteps || 2;
        let currentWorkspace: vscode.WorkspaceFolder | undefined;
        if (!vscode.workspace.workspaceFolders) {
            throw new Error('No workspace folders found');
        }
        currentWorkspace = await getWorkspaceFolder();
        if (!currentWorkspace) {
            return undefined;
        }
        magento.folder = currentWorkspace;
        let vendors = magento.getVendors();
        let vendor = await createQuickPickCustom(vendors, Object.assign({}, options, { title: options.custom ? 'Please enter Vendor name' : 'Please select Vendor' }));
        let extension;
        if (vendor) {
            options.step++;
            if (options.custom) {
                extension = await createQuickPickCustom([], Object.assign({}, options, { title: 'Enter Extension Name' }));
            } else {
                let extensions = magento.getExtensions(vendor);
                extension = await createQuickPickCustom(extensions, Object.assign({}, options, { title: 'Please select Extension' }));
            }
            if (extension) {
                // return magento.indexer[currentWorkspace.uri.fsPath].findByVendorExtension(vendor, extension);
                if (magento.indexer[currentWorkspace.uri.fsPath]) {
                    magento.folder = currentWorkspace;
                    let data = magento.getIndexer().findByVendorExtension(vendor, extension);
                    if (data) {
                        // extension exists, return it's data from index
                        return data;
                    }
                    // extension would be created
                    let extensionFolder = magento.appendUri(await magento.getAppCodeUri(), vendor, extension).fsPath;
                    return {
                        workspace: currentWorkspace,
                        vendor,
                        extension,
                        extensionFolder,
                        componentName: vendor+'_'+extension,
                        extensionUri: magento.appendUri(currentWorkspace.uri, extensionFolder),
                    };
                }
            }
        } else {
            return undefined;
        }
    }
    try {
        if (vscode.workspace.workspaceFolders) {
            for(let workspaceFolder of vscode.workspace.workspaceFolders) {
                context.subscriptions.push(vscode.tasks.registerTaskProvider(MagentoTaskProvider.MagentoScriptType, new MagentoTaskProvider(workspaceFolder)));
                try {
                    magento.indexer[workspaceFolder.uri.fsPath] = new Indexer(context, workspaceFolder);
                } catch(e) {
                    vscode.window.showErrorMessage(e.message);
                }
            }
        }

        // Watching for changes in the list of workspace folders
        vscode.workspace.onDidChangeWorkspaceFolders(change => {
            for(let workspaceFolder of change.added) {
                try {
                    magento.indexer[workspaceFolder.uri.fsPath] = new Indexer(context, workspaceFolder);
                } catch(e) {
                    vscode.window.showErrorMessage(e.message);
                }
            }
            for(let workspaceFolder of change.removed) {
                output.log(`Deleting index for ${workspaceFolder.name} (${workspaceFolder.uri.fsPath})`);
                magento.indexer[workspaceFolder.uri.fsPath].destroy();
                delete magento.indexer[workspaceFolder.uri.fsPath];
            }
        });

        context.subscriptions.push(vscode.commands.registerCommand('magentowizard.newExtension', async () => {
            const data = await getVendorExtension({ custom: true });
            if (!data) {
                return;
            }
            magento.folder = data.workspace;
            try {
                await createExtension(data.vendor, data.extension);
                vscode.window.showInformationMessage(`Created extension ${data.vendor}_${data.extension}`);
            } catch (e) {
                vscode.window.showErrorMessage(e.message);
            }
        }));
        context.subscriptions.push(vscode.commands.registerCommand('magentowizard.injectDependency', async () => {
            let textEditor = vscode.window.activeTextEditor;
            try {
                if (!textEditor || textEditor.document.languageId !== 'php') {
                    // TODO add separate message when there is no open file
                    throw new Error('Only supported for PHP files');
                }
                let data = await magento.getUriData(textEditor.document.uri);
                if (!data || !data.vendor || !data.extension) {
                    throw new Error('Not a Magento 2 extension file');
                }
                let folder = vscode.workspace.getWorkspaceFolder(textEditor.document.uri);
                if (folder) {
                    magento.folder = folder;
                }
                if (textEditor) {
                    // TODO Recetly used feature should be moved inside createQuickPickCustom()
                    let recents:string[] = context.workspaceState.get('recentlyInjectedClasses', []);
                    let className = await createQuickPickCustom(magento.getClasses(data), { custom: true, step: 1, totalSteps: 2, title: 'Please select class or interface to inject' }, recents);
                    if (className) {
                        var varName = await vscode.window.showInputBox({
                            prompt: 'Enter variable name',
                            value: magento.suggestVariableName(className),
                            validateInput: value => { return !value.match(/^\$?[a-zA-Z_\x7f-\xff][a-zA-Z0-9_\x7f-\xff]*$/) ? 'Incorrect variable name' : '' ; },
                        });
                        if (varName) {
                            // Remove className from recents array in case it's already there
                            recents = _.without(recents, className);
                            // Add new value to the list
                            recents.push(className);
                            if (recents.length > 5){
                                recents.shift();
                            }
                            context.workspaceState.update('recentlyInjectedClasses', recents);
                            await injectDependency(textEditor, className, varName);
                        }
                    }
                }
            } catch(e) {
                vscode.window.showErrorMessage(e.message);
            }
        }));
        context.subscriptions.push(vscode.commands.registerCommand('magentowizard.addObserver', async () => {
            let textEditor = vscode.window.activeTextEditor;
            let step, totalSteps;
            try {
                let extensionData;
                if (textEditor) {
                    try {
                        extensionData = await magento.getUriData(textEditor.document.uri);
                        totalSteps = 2;
                        step = 1;
                    } catch {}
                }
                if (!extensionData || !extensionData.vendor || !extensionData.extension) {
                    totalSteps = 4;
                    step = 3;
                    extensionData = await getVendorExtension({ custom: false, totalSteps });
                }
                if (!extensionData || !extensionData.vendor || !extensionData.extension) {
                    return;
                }
                let eventName = await createQuickPickCustom(magento.getEvents(), { custom: true, step, totalSteps, title: 'Please select event name' });
                if (eventName) {
                    var observerName = await vscode.window.showInputBox({
                        prompt: 'Enter observer class name',
                        value: magento.suggestObserverName(eventName),
                        validateInput: value => { return !magento.validateClassName(value) ? 'Incorrect class name' : '' ; },
                    });
                    if (observerName) {
                        await addObserver(extensionData, eventName, observerName!);
                    }
                }
            } catch (e) {
                vscode.window.showErrorMessage(e.message);
            }
        }));

        context.subscriptions.push(vscode.commands.registerCommand('magentowizard.addPlugin', async () => {
            let textEditor = vscode.window.activeTextEditor;
            let step = 1, totalSteps = 4;
            try {
                let extensionData;
                if (textEditor) {
                    try {
                        extensionData = await magento.getUriData(textEditor.document.uri);
                    } catch {}
                }
                if (!extensionData || !extensionData.vendor || !extensionData.extension) {
                    totalSteps = 6;
                    step = 3;
                    extensionData = await getVendorExtension({ custom: false, totalSteps });
                }
                if (!extensionData || !extensionData.vendor || !extensionData.extension) {
                    return;
                }
                let className = await createQuickPickCustom(magento.getClasses(extensionData), { custom: true, step, totalSteps, title: 'Please enter or select class in which you want to intercept method call' });
                if (!className) { return; }

                let classFile = await magento.getClassFile(className);

                let methods: ClassMethod[] = [];
                if (classFile && await magento.fileExists(classFile)) {
                    methods = await magento.getClassMethods(classFile);
                }
                let methodsNames: string[] = [];
                if (methods) {
                    methodsNames = methods
                        .filter(method => method.visibility === MethodVisibility.public && method.name !== '__construct' )
                        .map(method => {
                            let params: string[] = method.parameters.map(param => (param.type ? param.type + ' $' : '$') + param.name);
                            return method.name+'('+params.join(', ')+')';
                        });
                }
                step++;
                let methodSelected= await createQuickPickCustom(methodsNames, { custom: true, step, totalSteps, title: 'Please enter or select method you want to intercept' });
                if (!methodSelected) { return; }
                const methodMatches = methodSelected.match(/^([a-zA-Z0-9_]+)\(?/);
                if (!methodMatches) { return; }
                let methodName = methodMatches[1];
                let method = methods.find(function (this: string, method) { return method.name === this; }, methodName);
                if (!method) {
                    method = {
                        name: methodName,
                        visibility: MethodVisibility.public,
                        parameters: [
                            {
                                name: 'arg1',
                                type: '',
                                value: '',
                            }
                        ]
                    };
                }

                step++;
                let pluginType = await createQuickPickCustom(['before', 'after', 'around'], { custom: false, step, totalSteps, title: 'Please select plugin type' });
                if (!pluginType) { return; }

                var pluginName = await vscode.window.showInputBox({
                    prompt: 'Enter plugin class name',
                    value: magento.suggestPluginName(className),
                    validateInput: value => { return !magento.validateClassName(value) ? 'Incorrect class name' : '' ; },
                });
                if (!pluginName) { return; }

                await addPlugin(extensionData, className, method, pluginType, pluginName);
            } catch (e) {
                vscode.window.showErrorMessage(e.message);
            }
        }));

        context.subscriptions.push(vscode.commands.registerCommand('magentowizard.addCRUD', async () => {
            let textEditor = vscode.window.activeTextEditor;
            let step = 1, totalSteps = 2;
            try {
                let extensionData;
                if (textEditor) {
                    try {
                        extensionData = await magento.getUriData(textEditor.document.uri);
                    } catch {}
                }
                if (!extensionData || !extensionData.vendor || !extensionData.extension) {
                    totalSteps = 4;
                    step = 3;
                    extensionData = await getVendorExtension({ custom: false, totalSteps });
                }
                if (!extensionData || !extensionData.vendor || !extensionData.extension) {
                    return;
                }
                //let modelName = await createQuickPickCustom([], { custom: true, step, totalSteps, title: 'Please enter Model class name' });
                let modelName = await vscode.window.showInputBox({
                    prompt: `Please enter Model class name (${step}/${totalSteps})`,
                    value: '',
                    validateInput: value => !value.match(/^[a-zA-Z_\x7f-\xff][a-zA-Z0-9_\x7f-\xff\/]*[a-zA-Z0-9_\x7f-\xff]$/) ? 'Incorrect class name' : '',
                });
                if (!modelName) { return; }
                step++;
                //let tableName = await createQuickPickCustom([], { custom: true, step, totalSteps, title: 'Please enter DB table name' });
                let tableName = await vscode.window.showInputBox({
                    prompt: `Please enter DB table name (${step}/${totalSteps})`,
                    value: Case.snake(modelName),
                    validateInput: value => !value.match(/^[A-Za-z][A-Za-z0-9_]*$/) ? 'Incorrect DB table name' : '',
                });
                if (!tableName) { return; }

                await addCRUD(extensionData, modelName, tableName);
            } catch (e) {
                vscode.window.showErrorMessage(e.message);
            }
        }));

        context.subscriptions.push(vscode.commands.registerCommand('magentowizard.generateCatalog', async () => {
            try {
                let currentWorkspace = await getWorkspaceFolder();
                if (currentWorkspace) {
                    magento.folder = currentWorkspace;
                    await generateCatalog(context, currentWorkspace);
                }
            } catch (e) {
                vscode.window.showErrorMessage(e.message);
            }
        }));

        context.subscriptions.push(vscode.commands.registerCommand('magentowizard.reindex', () => {
            if (vscode.workspace.workspaceFolders) {
                for(let workspaceFolder of vscode.workspace.workspaceFolders) {
                    try {
                        magento.indexer[workspaceFolder.uri.fsPath] = new Indexer(context, workspaceFolder, true);
                    } catch(e) {
                        vscode.window.showErrorMessage(e.message);
                    }
                }
            }
        }));

        let lastOpenedDocument: vscode.TextDocument | undefined;
        context.subscriptions.push(vscode.workspace.onDidOpenTextDocument(textDocument => {
            lastOpenedDocument = textDocument;
        }));
        context.subscriptions.push(vscode.window.onDidChangeVisibleTextEditors(async textEditors => {
            try {
                const activeEditor = vscode.window.activeTextEditor;
                if (lastOpenedDocument && activeEditor && activeEditor.document.uri.toString() === lastOpenedDocument.uri.toString()) {
                    await magento.applyTemplate(activeEditor);
                }
                lastOpenedDocument = undefined;
            } catch (e) {
                console.error(e);
            }
        }));

        context.subscriptions.push(vscode.languages.registerDefinitionProvider([
            {language: 'xml', scheme: 'file'},
            {language: 'xml', scheme: 'untitled'},
        ], definitionProvider));
        context.subscriptions.push(vscode.languages.registerCompletionItemProvider([
            {language: 'xml', scheme: 'file'},
            {language: 'xml', scheme: 'untitled'},
        ], completionProvider, '"'));
    } catch(e) {
        output.log('Unhandled exception', e.name, e.message, e.stack);
    }
    const extension = vscode.extensions.getExtension('viperet.vscode-magento-wizard');
    const previousVersion: string = context.globalState.get('version') || '';
    if (extension) {
        const currentVersion = extension.packageJSON.version;
        if (semver.valid(previousVersion) && semver.gt(currentVersion, previousVersion)) {
            vscode.window.showInformationMessage(`MagentoWizard was updated to ${currentVersion}. This version adds support for completion of class and template names in XML layouts and configuration files.`);
            output.log(`MagentoWizard was updated from ${previousVersion} to ${currentVersion}`);
        }
        context.globalState.update('version', currentVersion);
    }
}

// this method is called when your extension is deactivated
export function deactivate() {
    output.dispose();
}<|MERGE_RESOLUTION|>--- conflicted
+++ resolved
@@ -15,11 +15,8 @@
 import Indexer from './indexer';
 import * as output from './output';
 import * as Case from 'case';
-<<<<<<< HEAD
 import * as _ from 'lodash';
-=======
 import * as semver from 'semver';
->>>>>>> ac699988
 
 export function activate(context: vscode.ExtensionContext) {
 
