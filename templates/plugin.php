<?php
namespace {{ namespace }};

class {{ name }}
{
    public function __construct()
    {
    }
{{#ifEq pluginType 'before'}}
<<<<<<< HEAD
    public function {{pluginType}}{{capital method.name}}(
=======
    public function {{pluginType}}{{plugin_name method.name}}(
>>>>>>> 08fd917d
        \\{{className}} $subject{{#if method.parameters.length}},{{/if}}
        {{#each method.parameters}}
        {{#if type}}{{this.type}} {{/if}}${{this.name}}{{#if this.value}} = {{this.value}}{{/if}}{{#unless @last}},{{/unless}}
        {{/each}}
    ) {
        return [{{#each method.parameters}}${{this.name}}{{#unless @last}}, {{/unless}}{{/each}}];
    }
{{/ifEq }}{{#ifEq pluginType 'after'}}
    public function {{pluginType}}{{plugin_name method.name}}(
        \\{{className}} $subject,
        $result{{#if method.parameters.length}},{{/if}}
        {{#each method.parameters}}
        {{#if type}}{{this.type}} {{/if}}${{this.name}}{{#if this.value}} = {{this.value}}{{/if}}{{#unless @last}},{{/unless}}
        {{/each}}
    ) {
        return $result;
    }
{{/ifEq }}{{#ifEq pluginType 'around'}}
    public function {{pluginType}}{{pascal method.name}}(
        \\{{className}} $subject,
        callable $proceed{{#if method.parameters.length}},{{/if}}
        {{#each method.parameters}}
        {{#if type}}{{this.type}} {{/if}}${{this.name}}{{#if this.value}} = {{this.value}}{{/if}}{{#unless @last}},{{/unless}}
        {{/each}}
    ) {
        $result = $proceed({{#each method.parameters}}${{this.name}}{{#unless @last}}, {{/unless}}{{/each}});
        return $result;
    }
{{/ifEq }}
}<|MERGE_RESOLUTION|>--- conflicted
+++ resolved
@@ -7,11 +7,7 @@
     {
     }
 {{#ifEq pluginType 'before'}}
-<<<<<<< HEAD
-    public function {{pluginType}}{{capital method.name}}(
-=======
     public function {{pluginType}}{{plugin_name method.name}}(
->>>>>>> 08fd917d
         \\{{className}} $subject{{#if method.parameters.length}},{{/if}}
         {{#each method.parameters}}
         {{#if type}}{{this.type}} {{/if}}${{this.name}}{{#if this.value}} = {{this.value}}{{/if}}{{#unless @last}},{{/unless}}
